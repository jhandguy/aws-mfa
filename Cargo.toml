--- conflicted
+++ resolved
@@ -35,13 +35,8 @@
 aws-credential-types = "=1.2.0"
 aws-runtime = "=1.3.1"
 aws-sdk-sts = "=1.36.0"
-<<<<<<< HEAD
 aws-smithy-runtime-api = "=1.7.2"
-clap = { version = "=4.5.13", features = ["derive", "env"] }
-=======
-aws-smithy-runtime-api = "=1.7.1"
 clap = { version = "=4.5.14", features = ["derive", "env"] }
->>>>>>> b87aff63
 thiserror = "=1.0.63"
 time = "=0.3.36"
 tokio = { version = "=1.39.2", features = ["full"] }
