--- conflicted
+++ resolved
@@ -30,13 +30,8 @@
 
 [dependencies]
 anyhow = "1.0.86"
-<<<<<<< HEAD
-async-trait = "0.1.80"
+async-trait = "0.1.81"
 aws-config = { version = "1.5.2", features = ["behavior-version-latest"] }
-=======
-async-trait = "0.1.81"
-aws-config = { version = "1.5.1", features = ["behavior-version-latest"] }
->>>>>>> 9d7602b9
 aws-credential-types = "1.2.0"
 aws-runtime = "1.3.1"
 aws-sdk-sts = "1.33.0"
